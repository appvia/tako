/**
 * Copyright 2020 Appvia Ltd <info@appvia.io>
 *
 * Licensed under the Apache License, Version 2.0 (the "License");
 * you may not use this file except in compliance with the License.
 * You may obtain a copy of the License at
 *
 *     http://www.apache.org/licenses/LICENSE-2.0
 *
 * Unless required by applicable law or agreed to in writing, software
 * distributed under the License is distributed on an "AS IS" BASIS,
 * WITHOUT WARRANTIES OR CONDITIONS OF ANY KIND, either express or implied.
 * See the License for the specific language governing permissions and
 * limitations under the License.
 */

package kubernetes

import (
	"fmt"
	"os"
	"strings"

	"github.com/appvia/kev/pkg/kev/config"
	"github.com/appvia/kev/pkg/kev/log"
	composego "github.com/compose-spec/compose-go/types"
	"github.com/spf13/cast"
	v1apps "k8s.io/api/apps/v1"
	v1 "k8s.io/api/core/v1"
	"k8s.io/apimachinery/pkg/api/resource"
	"k8s.io/apimachinery/pkg/util/intstr"
)

func NewProjectService(svc composego.ServiceConfig) (ProjectService, error) {
	cfg, err := config.SvcK8sConfigFromCompose(&svc)
	if err != nil {
		return ProjectService{}, err
	}

	return ProjectService{
		ServiceConfig: svc,
		SvcK8sConfig:  cfg,
	}, nil
}

// enabled returns Bool telling Kev whether app component is enabled/disabled
func (p *ProjectService) enabled() bool {
	return !p.SvcK8sConfig.Disabled
}

// replicas returns number of replicas for given project service
func (p *ProjectService) replicas() int32 {
	return int32(p.SvcK8sConfig.Workload.Replicas)
}

// autoscaleMaxReplicas returns maximum number of replicas for autoscaler
func (p *ProjectService) autoscaleMaxReplicas() int32 {
	return int32(p.SvcK8sConfig.Workload.Autoscale.MaxReplicas)
}

// autoscaleTargetCPUUtilization returns target CPU utilization percentage for autoscaler
func (p *ProjectService) autoscaleTargetCPUUtilization() int32 {
	return int32(p.SvcK8sConfig.Workload.Autoscale.CPUThreshold)
}

// autoscaleTargetMemoryUtilization returns target memory utilization percentage for autoscaler
func (p *ProjectService) autoscaleTargetMemoryUtilization() int32 {
	return int32(p.SvcK8sConfig.Workload.Autoscale.MemoryThreshold)
}

// workloadType returns workload type for the project service
func (p *ProjectService) workloadType() string {
	workloadType := p.SvcK8sConfig.Workload.Type

	if p.Deploy != nil && p.Deploy.Mode == "global" && !strings.EqualFold(workloadType, config.DaemonsetWorkload) {
		log.WarnfWithFields(log.Fields{
			"project-service": p.Name,
			"workload-type":   workloadType,
		}, "Compose service defined as 'global' should map to K8s DaemonSet. Current configuration forces conversion to %s",
			workloadType)
	}

	return workloadType
}

// serviceType returns service type for project service workload
func (p *ProjectService) serviceType() (string, error) {
	serviceType := p.SvcK8sConfig.Service.Type

	// @step validate whether service type is set properly when node port is specified
	if !strings.EqualFold(serviceType, string(v1.ServiceTypeNodePort)) && p.nodePort() != 0 {
		return "", fmt.Errorf("`%s` workload service type must be set as `NodePort` when assigning node port value", p.Name)
	}

	if len(p.ports()) > 1 && p.nodePort() != 0 {
		return "", fmt.Errorf("`%s` cannot set NodePort service port when project service has multiple ports defined", p.Name)
	}

	return serviceType, nil
}

// nodePort returns the port for NodePort service type
func (p *ProjectService) nodePort() int32 {
	return int32(p.SvcK8sConfig.Service.NodePort)
}

// exposeService tells whether service for project component should be exposed
func (p *ProjectService) exposeService() (string, error) {
<<<<<<< HEAD
	val := p.SvcK8sConfig.Service.Expose.Domain

	if val == "" && p.tlsSecretName() != "" {
		return "", fmt.Errorf("service can't have TLS secret name when it hasn't been exposed")
=======
	if val, ok := p.Labels[config.LabelServiceExpose]; ok {
		if val == "" && p.tlsSecretName() != "" {
			log.ErrorfWithFields(log.Fields{
				"project-service": p.Name,
				"tls-secret-name": p.tlsSecretName(),
			}, "TLS secret name specified via %s label but project service not exposed!",
				config.LabelServiceExposeTLSSecret)

			return "", fmt.Errorf("service can't have TLS secret name when it hasn't been exposed")
		}
		return val, nil
>>>>>>> 57f0055a
	}

	return val, nil
}

// tlsSecretName returns TLS secret name for exposed service (to be used in the ingress configuration)
func (p *ProjectService) tlsSecretName() string {
	return p.SvcK8sConfig.Service.Expose.TlsSecret
}

// ingressAnnotations returns the ingress annotations for exposed service (to be used in the ingress configuration)
func (p *ProjectService) ingressAnnotations() map[string]string {
	annotations := p.SvcK8sConfig.Service.Expose.IngressAnnotations
	if len(annotations) == 0 {
		annotations = map[string]string{}
	}
	return annotations
}

// getKubernetesUpdateStrategy gets update strategy for compose project service
// Note: it only supports `parallelism` and `order`
func (p *ProjectService) getKubernetesUpdateStrategy() *v1apps.RollingUpdateDeployment {
	// The update strategy should only rely on settings defined in a k8s extension. As the settings have
	// already been inferred from the compose.go Deploy.UpdateConfig block.
	//
	// *****For now, as we can only configure settings for RollingUpdateMaxSurge, this is the only
	// strategy that is enabled by default.*****
	//
	// If we are also to enable MaxUnavailable, we need an extra extension setting and a toggle
	// to inform which setting to use.
	//
	// E.g. here's a yaml sample of the proposal:
	// strategy:  # will cover Pod replacement / Statefulset update strategies perhaps
	//  type: RollingUpdate
	//  rollingUpdate: # there is no additional settings for `Replace` strategy currently.
	//    maxUnavailable: 2
	//    maxSurge: 2

	// However, the above is applicable to Deployments and we also should rethink this in
	// context of StatefulSet update strategies.

	r := v1apps.RollingUpdateDeployment{}

	if p.SvcK8sConfig.Workload.RollingUpdateMaxSurge > 0 {
		maxSurge := intstr.FromInt(p.SvcK8sConfig.Workload.RollingUpdateMaxSurge)
		r.MaxSurge = &maxSurge

		maxUnavailable := intstr.FromString("25%")
		r.MaxUnavailable = &maxUnavailable

		return &r
	}

	// TODO(es): remove this when RollingUpdateMaxUnavailable is implemented as a k8s extension config param.
	if p.Deploy == nil || p.Deploy.UpdateConfig == nil {
		return nil
	}

	cfg := p.Deploy.UpdateConfig
	if cfg.Order == "stop-first" {
		if cfg.Parallelism != nil {
			maxUnavailable := intstr.FromInt(cast.ToInt(*cfg.Parallelism))
			r.MaxUnavailable = &maxUnavailable
		}

		maxSurge := intstr.FromString("25%")
		r.MaxSurge = &maxSurge
		return &r
	}

	if cfg.Order == "start-first" {
		if cfg.Parallelism != nil {
			maxSurge := intstr.FromInt(cast.ToInt(*cfg.Parallelism))
			r.MaxSurge = &maxSurge
		}

		maxUnavailable := intstr.FromString("25%")
		r.MaxUnavailable = &maxUnavailable
		return &r
	}

	return nil
}

// volumes gets volumes for compose project service, respecting volume lables if specified.
// @orig: https://github.com/kubernetes/kompose/blob/e7f05588bf8bd645000612faa136b1b6aa0d5bb6/pkg/loader/compose/v3.go#L535
func (p *ProjectService) volumes(project *composego.Project) ([]Volumes, error) {
	vols, err := retrieveVolume(p.Name, project)
	if err != nil {
		log.Error("Could not retrieve volume")
		return nil, err
	}

	for i, vol := range vols {
		composeVol := volumeByNameAndFormat(vol.VolumeName, rfc1123, project.Volumes)
		k8sVol, err := config.VolK8sConfigFromCompose(&composeVol)
		if err != nil {
			return nil, err
		}

		// We can't assign value to struct field in map while iterating over it, so temporary variable `temp` is used here
		var temp = vols[i]
		temp.PVCSize = k8sVol.Size
		temp.SelectorValue = k8sVol.Selector
		temp.StorageClass = k8sVol.StorageClass
		vols[i] = temp
	}

	return vols, nil
}

// placement returns information regarding pod affinity
// @todo Add placement support via an extension!
func (p *ProjectService) placement() map[string]string {
	if p.Deploy != nil && p.Deploy.Placement.Constraints != nil {
		return loadPlacement(p.Deploy.Placement.Constraints)
	}

	return nil
}

// resourceRequests returns workload resource requests (memory & cpu)
// It parses CPU & Memory as k8s resource.Quantity regardless
// of how values are supplied (via deploy block or an extension).
// It supports resource notations:
// - CPU: 0.1, 100m (which is the same as 0.1), 1
// - Memory: 1, 1M, 1m, 1G, 1Gi
func (p *ProjectService) resourceRequests() (*int64, *int64) {
	var memRequest int64
	var cpuRequest int64

	// @step extract requests from deploy block if present
	if p.Deploy != nil && p.Deploy.Resources.Reservations != nil {
		memRequest = int64(p.Deploy.Resources.Reservations.MemoryBytes)
		cpu, _ := resource.ParseQuantity(p.Deploy.Resources.Reservations.NanoCPUs)
		cpuRequest = cpu.ToDec().MilliValue()
	}

	if val := p.SvcK8sConfig.Workload.Resource.Memory; val != "" {
		v, _ := resource.ParseQuantity(val)
		memRequest, _ = v.AsInt64()
	}

	if val := p.SvcK8sConfig.Workload.Resource.CPU; val != "" {
		v, _ := resource.ParseQuantity(val)
		cpuRequest = v.ToDec().MilliValue()
	}

	return &memRequest, &cpuRequest
}

// resourceLimits returns workload resource limits (memory & cpu)
// It parses CPU & Memory as k8s resource.Quantity regardless
// of how values are supplied (via deploy block or an extension).
// It supports resource notations:
// - CPU: 0.1, 100m (which is the same as 0.1), 1
// - Memory: 1, 1M, 1m, 1G, 1Gi
func (p *ProjectService) resourceLimits() (*int64, *int64) {
	var memLimit int64
	var cpuLimit int64

	// @step extract limits from deploy block if present
	if p.Deploy != nil && p.Deploy.Resources.Limits != nil {
		cpu, _ := resource.ParseQuantity(p.Deploy.Resources.Limits.NanoCPUs)
		cpuLimit = cpu.ToDec().MilliValue()
	}

	if val := p.SvcK8sConfig.Workload.Resource.MaxMemory; val != "" {
		v, _ := resource.ParseQuantity(val)
		memLimit, _ = v.AsInt64()
	}

	if val := p.SvcK8sConfig.Workload.Resource.MaxCPU; val != "" {
		v, _ := resource.ParseQuantity(val)
		cpuLimit = v.ToDec().MilliValue()
	}

	return &memLimit, &cpuLimit
}

// runAsUser returns pod security context runAsUser value
func (p *ProjectService) runAsUser() *int64 {
	return p.SvcK8sConfig.Workload.PodSecurity.RunAsUser
}

// runAsGroup returns pod security context runAsGroup value
func (p *ProjectService) runAsGroup() *int64 {
	return p.SvcK8sConfig.Workload.PodSecurity.RunAsGroup
}

// fsGroup returns pod security context fsGroup value
func (p *ProjectService) fsGroup() *int64 {
	return p.SvcK8sConfig.Workload.PodSecurity.FsGroup
}

// imagePullPolicy returns image PullPolicy for project service
func (p *ProjectService) imagePullPolicy() v1.PullPolicy {
	return v1.PullPolicy(p.SvcK8sConfig.Workload.ImagePull.Policy)
}

// imagePullSecret returns image pull secret (for private registries)
func (p *ProjectService) imagePullSecret() string {
	return p.SvcK8sConfig.Workload.ImagePull.Secret
}

// serviceAccountName returns service account name to be used by the pod
func (p *ProjectService) serviceAccountName() string {
	return p.SvcK8sConfig.Workload.ServiceAccountName
}

// restartPolicy return workload restart policy. Supports both docker-compose and Kubernetes notations.
func (p *ProjectService) restartPolicy() v1.RestartPolicy {
	policy := config.RestartPolicyAlways
	if p.SvcK8sConfig.Workload.RestartPolicy != "" {
		policy = p.SvcK8sConfig.Workload.RestartPolicy
	}

	restartPolicy, err := getRestartPolicy(p.Name, policy)
	if err != nil {
		log.WarnWithFields(log.Fields{
			"project-service": p.Name,
			"restart-policy":  policy,
		}, "Restart policy is not supported, defaulting to 'Always'")

		return config.RestartPolicyAlways
	}

	return restartPolicy
}

// environment returns composego project service environment variables, and evaluates ENV from OS
// @orig: https://github.com/kubernetes/kompose/blob/e7f05588bf8bd645000612faa136b1b6aa0d5bb6/pkg/loader/compose/v3.go#L465
func (p *ProjectService) environment() composego.MappingWithEquals {
	// Note: empty value ENV variables will be also interpolated with ENV value defined in the OS environment
	envs := composego.MappingWithEquals{}

	for name, value := range p.Environment {
		if value != nil {
			envs[name] = value
		} else {
			result, _ := os.LookupEnv(name)
			if result != "" {
				envs[name] = &result
			} else {
				log.WarnWithFields(log.Fields{
					"project-service": p.Name,
					"env-var":         name,
				}, "Env Var has no value and will be ignored")

				continue
			}
		}
	}

	return envs
}

// ports returns combined list of ports from both project service `Ports` and `Expose`. Docker Expose ports are treated as TCP ports.
// @orig: https://github.com/kubernetes/kompose/blob/e7f05588bf8bd645000612faa136b1b6aa0d5bb6/pkg/loader/compose/v3.go#L185
func (p *ProjectService) ports() []composego.ServicePortConfig {
	var prts []composego.ServicePortConfig
	exist := map[string]bool{}

	for _, port := range p.Ports {
		prts = append(prts, port)
		exist[cast.ToString(port.Target)+strings.ToUpper(port.Protocol)] = true
	}

	// Compose Expose ports aren't published to the host - they are meant to be accessed only by linked services.
	// We simply map them onto the list of existing ports, see above.
	// https://docs.docker.com/compose/compose-file/#expose
	if p.Expose != nil {
		for _, port := range p.Expose {
			portValue := port
			protocol := v1.ProtocolTCP

			// @todo - this seem invalid as expose can only specify individual ports
			// if strings.Contains(portValue, "/") {
			// 	splits := strings.Split(port, "/")
			// 	portValue = splits[0]
			// 	protocol = v1.Protocol(strings.ToUpper(splits[1]))
			// }

			if exist[portValue+string(protocol)] {
				continue
			}

			prts = append(prts, composego.ServicePortConfig{
				Target:    cast.ToUint32(portValue),
				Published: cast.ToUint32(portValue),
				Protocol:  string(protocol),
			})
		}
	}

	return prts
}

func (p *ProjectService) LivenessProbe() (*v1.Probe, error) {
	p1 := p.ServiceConfig
	k8sconf, err := config.SvcK8sConfigFromCompose(&p1)
	if err != nil {
		return nil, err
	}

	return LivenessProbeToV1Probe(k8sconf.Workload.LivenessProbe)
}

func (p *ProjectService) ReadinessProbe() (*v1.Probe, error) {
	p1 := p.ServiceConfig
	k8sconf, err := config.SvcK8sConfigFromCompose(&p1)
	if err != nil {
		return nil, err
	}

	return ReadinessProbeToV1Probe(k8sconf.Workload.ReadinessProbe)
}<|MERGE_RESOLUTION|>--- conflicted
+++ resolved
@@ -106,24 +106,10 @@
 
 // exposeService tells whether service for project component should be exposed
 func (p *ProjectService) exposeService() (string, error) {
-<<<<<<< HEAD
 	val := p.SvcK8sConfig.Service.Expose.Domain
 
 	if val == "" && p.tlsSecretName() != "" {
 		return "", fmt.Errorf("service can't have TLS secret name when it hasn't been exposed")
-=======
-	if val, ok := p.Labels[config.LabelServiceExpose]; ok {
-		if val == "" && p.tlsSecretName() != "" {
-			log.ErrorfWithFields(log.Fields{
-				"project-service": p.Name,
-				"tls-secret-name": p.tlsSecretName(),
-			}, "TLS secret name specified via %s label but project service not exposed!",
-				config.LabelServiceExposeTLSSecret)
-
-			return "", fmt.Errorf("service can't have TLS secret name when it hasn't been exposed")
-		}
-		return val, nil
->>>>>>> 57f0055a
 	}
 
 	return val, nil
